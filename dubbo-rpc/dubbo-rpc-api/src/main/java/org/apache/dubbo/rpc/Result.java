/*
 * Licensed to the Apache Software Foundation (ASF) under one or more
 * contributor license agreements.  See the NOTICE file distributed with
 * this work for additional information regarding copyright ownership.
 * The ASF licenses this file to You under the Apache License, Version 2.0
 * (the "License"); you may not use this file except in compliance with
 * the License.  You may obtain a copy of the License at
 *
 *     http://www.apache.org/licenses/LICENSE-2.0
 *
 * Unless required by applicable law or agreed to in writing, software
 * distributed under the License is distributed on an "AS IS" BASIS,
 * WITHOUT WARRANTIES OR CONDITIONS OF ANY KIND, either express or implied.
 * See the License for the specific language governing permissions and
 * limitations under the License.
 */
package org.apache.dubbo.rpc;

import java.io.Serializable;
import java.util.Map;
import java.util.concurrent.CompletableFuture;
import java.util.concurrent.CompletionStage;
import java.util.concurrent.ExecutionException;
import java.util.concurrent.Future;
<<<<<<< HEAD
import java.util.function.BiConsumer;
=======
import java.util.concurrent.TimeUnit;
import java.util.concurrent.TimeoutException;
import java.util.function.Function;
>>>>>>> 13c01efd


/**
 * (API, Prototype, NonThreadSafe)
 *
 * An RPC {@link Result}.
 *
 * Known implementations are:
 * 1. {@link AsyncRpcResult}, it's a {@link CompletionStage} whose underlying value signifies the return value of an RPC call.
 * 2. {@link AppResponse}, it inevitably inherits {@link CompletionStage} and {@link Future}, but you should never treat AppResponse as a type of Future,
 *    instead, it is a normal concrete type.
 *
 * @serial Don't change the class name and package name.
 * @see org.apache.dubbo.rpc.Invoker#invoke(Invocation)
 * @see AppResponse
 */
public interface Result extends Serializable {

    /**
     * Get invoke result.
     *
     * @return result. if no result return null.
     */
    Object getValue();

    void setValue(Object value);

    /**
     * Get exception.
     *
     * @return exception. if no exception return null.
     */
    Throwable getException();

    void setException(Throwable t);

    /**
     * Has exception.
     *
     * @return has exception.
     */
    boolean hasException();

    /**
     * Recreate.
     * <p>
     * <code>
     * if (hasException()) {
     * throw getException();
     * } else {
     * return getValue();
     * }
     * </code>
     *
     * @return result.
     * @throws if has exception throw it.
     */
    Object recreate() throws Throwable;

    /**
     * get attachments.
     *
     * @return attachments.
     */
    Map<String, Object> getAttachments();

    /**
     * Add the specified map to existing attachments in this instance.
     *
     * @param map
     */
    void addAttachments(Map<String, Object> map);

    /**
     * Replace the existing attachments with the specified param.
     *
     * @param map
     */
    void setAttachments(Map<String, Object> map);

    /**
     * get attachment by key.
     *
     * @return attachment value.
     */
    Object getAttachment(String key);

    /**
     * get attachment by key with default value.
     *
     * @return attachment value.
     */
    Object getAttachment(String key, Object defaultValue);

    void setAttachment(String key, Object value);

    /**
     * Add a callback which can be triggered when the RPC call finishes.
     * <p>
     * Just as the method name implies, this method will guarantee the callback being triggered under the same context as when the call was started,
     * see implementation in {@link Result#whenCompleteWithContext(BiConsumer)}
     *
     * @param fn
     * @return
     */
<<<<<<< HEAD
    Result whenCompleteWithContext(BiConsumer<Result, Throwable> fn);
=======
    Result thenApplyWithContext(Function<AppResponse, AppResponse> fn);

    <U> CompletableFuture<U> thenApply(Function<Result, ? extends U> fn);

    Result get() throws InterruptedException, ExecutionException;
>>>>>>> 13c01efd

    Result get(long timeout, TimeUnit unit) throws InterruptedException, ExecutionException, TimeoutException;
}<|MERGE_RESOLUTION|>--- conflicted
+++ resolved
@@ -22,13 +22,9 @@
 import java.util.concurrent.CompletionStage;
 import java.util.concurrent.ExecutionException;
 import java.util.concurrent.Future;
-<<<<<<< HEAD
-import java.util.function.BiConsumer;
-=======
 import java.util.concurrent.TimeUnit;
 import java.util.concurrent.TimeoutException;
 import java.util.function.Function;
->>>>>>> 13c01efd
 
 
 /**
@@ -134,15 +130,11 @@
      * @param fn
      * @return
      */
-<<<<<<< HEAD
-    Result whenCompleteWithContext(BiConsumer<Result, Throwable> fn);
-=======
     Result thenApplyWithContext(Function<AppResponse, AppResponse> fn);
 
     <U> CompletableFuture<U> thenApply(Function<Result, ? extends U> fn);
 
     Result get() throws InterruptedException, ExecutionException;
->>>>>>> 13c01efd
 
     Result get(long timeout, TimeUnit unit) throws InterruptedException, ExecutionException, TimeoutException;
 }