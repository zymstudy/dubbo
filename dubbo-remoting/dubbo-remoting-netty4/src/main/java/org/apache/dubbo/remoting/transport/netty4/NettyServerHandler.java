/*
 * Licensed to the Apache Software Foundation (ASF) under one or more
 * contributor license agreements.  See the NOTICE file distributed with
 * this work for additional information regarding copyright ownership.
 * The ASF licenses this file to You under the Apache License, Version 2.0
 * (the "License"); you may not use this file except in compliance with
 * the License.  You may obtain a copy of the License at
 *
 *     http://www.apache.org/licenses/LICENSE-2.0
 *
 * Unless required by applicable law or agreed to in writing, software
 * distributed under the License is distributed on an "AS IS" BASIS,
 * WITHOUT WARRANTIES OR CONDITIONS OF ANY KIND, either express or implied.
 * See the License for the specific language governing permissions and
 * limitations under the License.
 */
package org.apache.dubbo.remoting.transport.netty4;

import org.apache.dubbo.common.URL;
import org.apache.dubbo.common.logger.Logger;
import org.apache.dubbo.common.logger.LoggerFactory;
import org.apache.dubbo.common.utils.NetUtils;
import org.apache.dubbo.remoting.Channel;
import org.apache.dubbo.remoting.ChannelHandler;
import org.apache.dubbo.remoting.transport.netty4.SslHandlerInitializer.HandshakeCompletionEvent;

import io.netty.channel.ChannelDuplexHandler;
import io.netty.channel.ChannelHandlerContext;
import io.netty.channel.ChannelPromise;
import io.netty.handler.timeout.IdleStateEvent;

import java.net.InetSocketAddress;
import java.util.Map;
import java.util.concurrent.ConcurrentHashMap;

/**
 * NettyServerHandler.
 */
@io.netty.channel.ChannelHandler.Sharable
public class NettyServerHandler extends ChannelDuplexHandler {
    private static final Logger logger = LoggerFactory.getLogger(NettyServerHandler.class);
    /**
     * the cache for alive worker channel.
     * <ip:port, dubbo channel>
     */
    private final Map<String, Channel> channels = new ConcurrentHashMap<String, Channel>();

    private final URL url;

    private final ChannelHandler handler;

    public NettyServerHandler(URL url, ChannelHandler handler) {
        if (url == null) {
            throw new IllegalArgumentException("url == null");
        }
        if (handler == null) {
            throw new IllegalArgumentException("handler == null");
        }
        this.url = url;
        this.handler = handler;
    }

    public Map<String, Channel> getChannels() {
        return channels;
    }

    @Override
    public void channelActive(ChannelHandlerContext ctx) throws Exception {
        NettyChannel channel = NettyChannel.getOrAddChannel(ctx.channel(), url, handler);
        if (channel != null) {
            channels.put(NetUtils.toAddressString((InetSocketAddress) ctx.channel().remoteAddress()), channel);
        }
<<<<<<< HEAD

        if (logger.isInfoEnabled()) {
            logger.info("The connection of " + channel.getRemoteAddress() + " -> " + channel.getLocalAddress() + " is established.");
        }
=======
        handler.connected(channel);
>>>>>>> 6d3bbb02
    }

    @Override
    public void channelInactive(ChannelHandlerContext ctx) throws Exception {
        NettyChannel channel = NettyChannel.getOrAddChannel(ctx.channel(), url, handler);
        try {
            channels.remove(NetUtils.toAddressString((InetSocketAddress) ctx.channel().remoteAddress()));
            handler.disconnected(channel);
        } finally {
            NettyChannel.removeChannel(ctx.channel());
        }

        if (logger.isInfoEnabled()) {
            logger.info("The connection of " + channel.getRemoteAddress() + " -> " + channel.getLocalAddress() + " is disconnected.");
        }
    }

    @Override
    public void channelRead(ChannelHandlerContext ctx, Object msg) throws Exception {
        NettyChannel channel = NettyChannel.getOrAddChannel(ctx.channel(), url, handler);
        handler.received(channel, msg);
    }


    @Override
    public void write(ChannelHandlerContext ctx, Object msg, ChannelPromise promise) throws Exception {
        super.write(ctx, msg, promise);
        NettyChannel channel = NettyChannel.getOrAddChannel(ctx.channel(), url, handler);
        handler.sent(channel, msg);
    }

    @Override
    public void userEventTriggered(ChannelHandlerContext ctx, Object evt) throws Exception {
        // server will close channel when server don't receive any heartbeat from client util timeout.
        if (evt instanceof IdleStateEvent) {
            NettyChannel channel = NettyChannel.getOrAddChannel(ctx.channel(), url, handler);
            try {
                logger.info("IdleStateEvent triggered, close channel " + channel);
                channel.close();
            } finally {
                NettyChannel.removeChannelIfDisconnected(ctx.channel());
            }
        }
        super.userEventTriggered(ctx, evt);
    }

    @Override
    public void exceptionCaught(ChannelHandlerContext ctx, Throwable cause)
            throws Exception {
        NettyChannel channel = NettyChannel.getOrAddChannel(ctx.channel(), url, handler);
        try {
            handler.caught(channel, cause);
        } finally {
            NettyChannel.removeChannelIfDisconnected(ctx.channel());
        }
    }

    public void handshakeCompleted(HandshakeCompletionEvent evt) {
        // TODO
    }
}<|MERGE_RESOLUTION|>--- conflicted
+++ resolved
@@ -70,14 +70,11 @@
         if (channel != null) {
             channels.put(NetUtils.toAddressString((InetSocketAddress) ctx.channel().remoteAddress()), channel);
         }
-<<<<<<< HEAD
+        handler.connected(channel);
 
         if (logger.isInfoEnabled()) {
             logger.info("The connection of " + channel.getRemoteAddress() + " -> " + channel.getLocalAddress() + " is established.");
         }
-=======
-        handler.connected(channel);
->>>>>>> 6d3bbb02
     }
 
     @Override
