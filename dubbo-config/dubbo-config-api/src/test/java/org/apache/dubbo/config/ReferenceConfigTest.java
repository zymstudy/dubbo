--- conflicted
+++ resolved
@@ -169,15 +169,6 @@
     public void testConstructWithReferenceAnnotation() throws NoSuchFieldException {
         Reference reference = getClass().getDeclaredField("innerTest").getAnnotation(Reference.class);
         ReferenceConfig referenceConfig = new ReferenceConfig(reference);
-<<<<<<< HEAD
-        Assertions.assertTrue(referenceConfig.getMethods().size() == 1);
-        assertEquals(((MethodConfig) referenceConfig.getMethods().get(0)).getName(), "sayHello");
-        Assertions.assertTrue(((MethodConfig) referenceConfig.getMethods().get(0)).getTimeout() == 1300);
-        Assertions.assertTrue(((MethodConfig) referenceConfig.getMethods().get(0)).getRetries() == 4);
-        assertEquals(((MethodConfig) referenceConfig.getMethods().get(0)).getLoadbalance(), "random");
-        Assertions.assertTrue(((MethodConfig) referenceConfig.getMethods().get(0)).getActives() == 3);
-        Assertions.assertTrue(((MethodConfig) referenceConfig.getMethods().get(0)).getExecutes() == 5);
-=======
         Assertions.assertEquals(1, referenceConfig.getMethods().size());
         Assertions.assertEquals(((MethodConfig) referenceConfig.getMethods().get(0)).getName(), "sayHello");
         Assertions.assertEquals(1300, (int)((MethodConfig)referenceConfig.getMethods().get(0)).getTimeout());
@@ -185,7 +176,6 @@
         Assertions.assertEquals(((MethodConfig) referenceConfig.getMethods().get(0)).getLoadbalance(), "random");
         Assertions.assertEquals(3, (int)((MethodConfig)referenceConfig.getMethods().get(0)).getActives());
         Assertions.assertEquals(5, (int)((MethodConfig)referenceConfig.getMethods().get(0)).getExecutes());
->>>>>>> f2af6fdb
         Assertions.assertTrue(((MethodConfig) referenceConfig.getMethods().get(0)).isAsync());
         assertEquals(((MethodConfig) referenceConfig.getMethods().get(0)).getOninvoke(), "i");
         assertEquals(((MethodConfig) referenceConfig.getMethods().get(0)).getOnreturn(), "r");
